cmake_minimum_required(VERSION 3.16)
project(gdx)
set(CMAKE_CXX_STANDARD 17)

find_program(CCACHE_FOUND ccache)
if (CCACHE_FOUND)
    set_property(GLOBAL PROPERTY RULE_LAUNCH_COMPILE ccache)
    set_property(GLOBAL PROPERTY RULE_LAUNCH_LINK ccache)
endif (CCACHE_FOUND)

set(mylibs dl pthread m)

#set(CMAKE_VERBOSE_MAKEFILE ON)
set(CMAKE_SKIP_RPATH FALSE)
set(CMAKE_SKIP_BUILD_RPATH FALSE)

if ((APPLE OR CMAKE_C_COMPILER_ID STREQUAL "Clang") AND CMAKE_C_COMPILER_VERSION VERSION_GREATER_EQUAL 14)
    set(CMAKE_C_FLAGS "${CMAKE_C_FLAGS} -Wno-deprecated-non-prototype")
endif ()

if (APPLE)
    set(CMAKE_BUILD_RPATH @executable_path/.)
else ()
    set(CMAKE_BUILD_RPATH $ORIGIN)
endif (APPLE)

set(CMAKE_C_FLAGS "${CMAKE_C_FLAGS} -DGC_NO_MUTEX")

if (MSVC OR CMAKE_HOST_WIN32 OR CMAKE_GENERATOR_TOOLSET STREQUAL "ClangCL")
    set(CMAKE_C_FLAGS "${CMAKE_C_FLAGS} /W3 /D_CRT_SECURE_NO_WARNINGS /wd4267 /wd4996")
    set(CMAKE_CXX_FLAGS "${CMAKE_CXX_FLAGS} /W3 /EHs /D_CRT_SECURE_NO_WARNINGS /wd4267 /wd4996")
    if (NOT CMAKE_CXX_COMPILER_ID STREQUAL "IntelLLVM")
        set(CMAKE_CXX_FLAGS "${CMAKE_CXX_FLAGS} /std:c++17")
    else()
        # use strict floating point mode and not fast, as some 0.0 become eps in GDX files in fast mode for Intel clang
        set(CMAKE_CXX_FLAGS "${CMAKE_CXX_FLAGS} /fp:precise -Wno-microsoft-include")
    endif ()
    if (CMAKE_C_COMPILER_ID STREQUAL "Clang")
        set(CMAKE_CXX_FLAGS "${CMAKE_CXX_FLAGS} -Wno-unused-function -Wno-unused-but-set-variable -Wno-unused-variable")
    endif ()
    set(mylibs "")
endif ()

if (UNIX)
    # -fsanitize=undefined -fno-inline
    set(CMAKE_CXX_FLAGS "${CMAKE_CXX_FLAGS} -Wall -Wreturn-type -Wmissing-declarations -Wno-unknown-pragmas")
    set(CMAKE_C_FLAGS "${CMAKE_C_FLAGS} -DZ_HAVE_UNISTD_H")
    if (NOT APPLE AND NOT CMAKE_C_COMPILER_ID STREQUAL "Clang")
        set(CMAKE_CXX_FLAGS "${CMAKE_CXX_FLAGS} -Wformat-truncation=0")
    endif ()
endif (UNIX)

include(base-units.cmake)

set(zlib-units
    # ZLIB modules
    # missing? run in project root: git clone https://github.com/madler/zlib zlib
    zlib/adler32.c zlib/compress.c zlib/crc32.c zlib/deflate.c zlib/gzclose.c zlib/gzlib.c zlib/gzread.c
    zlib/gzwrite.c zlib/infback.c zlib/inffast.c zlib/inflate.c zlib/inftrees.c zlib/trees.c zlib/uncompr.c
    zlib/zutil.c
)

set(gdx-core
<<<<<<< HEAD
    # P3 runtime library
    src/rtl/dtoaLoc.h
    src/rtl/dtoaLoc.c
    src/rtl/p3io.h
    src/rtl/p3io.cpp
    src/rtl/p3utils.h
    src/rtl/p3utils.cpp
    src/rtl/sysutils_p3.h
    src/rtl/sysutils_p3.cpp
    src/rtl/p3platform.h
    src/rtl/p3platform.cpp
    src/rtl/math_p3.h
    src/rtl/math_p3.cpp

    # gdlib essential units
    src/gdlib/gmsstrm.cpp
    src/gdlib/gmsstrm.h
    src/gdlib/utils.h
    src/gdlib/utils.cpp
    src/gdlib/strutilx.h
    src/gdlib/strutilx.cpp

    # GDX specific units
    src/gxfile.h
    src/gxfile.cpp
    src/gdx.h

    ${zlib-units}
=======
        # P3 runtime library
        src/rtl/dtoaLoc.h
        src/rtl/dtoaLoc.c
        src/rtl/p3io.h
        src/rtl/p3io.cpp
        src/rtl/p3utils.h
        src/rtl/p3utils.cpp
        src/rtl/sysutils_p3.h
        src/rtl/sysutils_p3.cpp
        src/rtl/p3platform.h
        src/rtl/p3platform.cpp
        src/rtl/math_p3.h
        src/rtl/math_p3.cpp

        # gdlib essential units
        src/gdlib/gmsstrm.cpp
        src/gdlib/gmsstrm.h
        src/gdlib/utils.h
        src/gdlib/utils.cpp
        src/gdlib/strutilx.h
        src/gdlib/strutilx.cpp
        src/gdlib/strindexbuf.h

        # GDX specific units
        src/gxfile.h
        src/gxfile.cpp
        src/gdx.h

        ${zlib-units}
>>>>>>> a9b3f2ea
)

set(test-deps
        # runtime library
        src/rtl/p3library.cpp
        src/rtl/p3library.h
        src/rtl/stdthread.cpp
        src/rtl/stdthread.h

        # global
        src/global/gmslibname.cpp
        src/global/gmslibname.h

        # gdlib
        src/gdlib/charmaps.cpp
        src/gdlib/charmaps.h
        src/gdlib/gmacro.cpp
        src/gdlib/gmacro.h
        src/gdlib/gmsheapnew.cpp
        src/gdlib/gmsheapnew.h
        src/gdlib/gmsonly.h
        src/gdlib/gmsonly.cpp
        src/gdlib/obfuscatestr.cpp
        src/gdlib/obfuscatestr.h
        src/gdlib/strhash.h
        src/gdlib/strhash.cpp
        src/gdlib/xcompress.cpp
        src/gdlib/xcompress.h
)

set(tests
    src/tests/doctestmain.cpp

    src/tests/gdxtests.h
    src/tests/gdxtests.cpp
    src/tests/gxfiletests.cpp

    src/tests/gdlib/datastoragetests.cpp
    src/tests/gdlib/glookuptests.cpp
    src/tests/gdlib/gmacrotests.cpp
    src/tests/gdlib/gmsdatatests.cpp
    src/tests/gdlib/gmsheapnewtests.cpp
    src/tests/gdlib/gmsobjtests.cpp
    src/tests/gdlib/gmsstrmtests.cpp
    src/tests/gdlib/obfuscatestrtests.cpp
    src/tests/gdlib/strhashtests.cpp
    src/tests/gdlib/strutilxtests.cpp
    src/tests/gdlib/utilstests.cpp
    src/tests/gdlib/xcompresstests.cpp

    src/tests/rtl/p3iotests.cpp
    src/tests/rtl/p3utilstests.cpp
    src/tests/rtl/stdthreadtests.cpp
    src/tests/rtl/sysutilsp3tests.cpp
)

set(inc-dirs zlib src generated)

include(targets.cmake)<|MERGE_RESOLUTION|>--- conflicted
+++ resolved
@@ -61,7 +61,6 @@
 )
 
 set(gdx-core
-<<<<<<< HEAD
     # P3 runtime library
     src/rtl/dtoaLoc.h
     src/rtl/dtoaLoc.c
@@ -83,6 +82,7 @@
     src/gdlib/utils.cpp
     src/gdlib/strutilx.h
     src/gdlib/strutilx.cpp
+    src/gdlib/strindexbuf.h
 
     # GDX specific units
     src/gxfile.h
@@ -90,65 +90,34 @@
     src/gdx.h
 
     ${zlib-units}
-=======
-        # P3 runtime library
-        src/rtl/dtoaLoc.h
-        src/rtl/dtoaLoc.c
-        src/rtl/p3io.h
-        src/rtl/p3io.cpp
-        src/rtl/p3utils.h
-        src/rtl/p3utils.cpp
-        src/rtl/sysutils_p3.h
-        src/rtl/sysutils_p3.cpp
-        src/rtl/p3platform.h
-        src/rtl/p3platform.cpp
-        src/rtl/math_p3.h
-        src/rtl/math_p3.cpp
-
-        # gdlib essential units
-        src/gdlib/gmsstrm.cpp
-        src/gdlib/gmsstrm.h
-        src/gdlib/utils.h
-        src/gdlib/utils.cpp
-        src/gdlib/strutilx.h
-        src/gdlib/strutilx.cpp
-        src/gdlib/strindexbuf.h
-
-        # GDX specific units
-        src/gxfile.h
-        src/gxfile.cpp
-        src/gdx.h
-
-        ${zlib-units}
->>>>>>> a9b3f2ea
 )
 
 set(test-deps
-        # runtime library
-        src/rtl/p3library.cpp
-        src/rtl/p3library.h
-        src/rtl/stdthread.cpp
-        src/rtl/stdthread.h
+    # runtime library
+    src/rtl/p3library.cpp
+    src/rtl/p3library.h
+    src/rtl/stdthread.cpp
+    src/rtl/stdthread.h
 
-        # global
-        src/global/gmslibname.cpp
-        src/global/gmslibname.h
+    # global
+    src/global/gmslibname.cpp
+    src/global/gmslibname.h
 
-        # gdlib
-        src/gdlib/charmaps.cpp
-        src/gdlib/charmaps.h
-        src/gdlib/gmacro.cpp
-        src/gdlib/gmacro.h
-        src/gdlib/gmsheapnew.cpp
-        src/gdlib/gmsheapnew.h
-        src/gdlib/gmsonly.h
-        src/gdlib/gmsonly.cpp
-        src/gdlib/obfuscatestr.cpp
-        src/gdlib/obfuscatestr.h
-        src/gdlib/strhash.h
-        src/gdlib/strhash.cpp
-        src/gdlib/xcompress.cpp
-        src/gdlib/xcompress.h
+    # gdlib
+    src/gdlib/charmaps.cpp
+    src/gdlib/charmaps.h
+    src/gdlib/gmacro.cpp
+    src/gdlib/gmacro.h
+    src/gdlib/gmsheapnew.cpp
+    src/gdlib/gmsheapnew.h
+    src/gdlib/gmsonly.h
+    src/gdlib/gmsonly.cpp
+    src/gdlib/obfuscatestr.cpp
+    src/gdlib/obfuscatestr.h
+    src/gdlib/strhash.h
+    src/gdlib/strhash.cpp
+    src/gdlib/xcompress.cpp
+    src/gdlib/xcompress.h
 )
 
 set(tests
