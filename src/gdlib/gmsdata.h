/*
* GAMS - General Algebraic Modeling System GDX API
 *
 * Copyright (c) 2017-2024 GAMS Software GmbH <support@gams.com>
 * Copyright (c) 2017-2024 GAMS Development Corp. <support@gams.com>
 *
 * Permission is hereby granted, free of charge, to any person obtaining a copy
 * of this software and associated documentation files (the "Software"), to deal
 * in the Software without restriction, including without limitation the rights
 * to use, copy, modify, merge, publish, distribute, sublicense, and/or sell
 * copies of the Software, and to permit persons to whom the Software is
 * furnished to do so, subject to the following conditions:
 *
 * The above copyright notice and this permission notice shall be included in all
 * copies or substantial portions of the Software.
 *
 * THE SOFTWARE IS PROVIDED "AS IS", WITHOUT WARRANTY OF ANY KIND, EXPRESS OR
 * IMPLIED, INCLUDING BUT NOT LIMITED TO THE WARRANTIES OF MERCHANTABILITY,
 * FITNESS FOR A PARTICULAR PURPOSE AND NONINFRINGEMENT. IN NO EVENT SHALL THE
 * AUTHORS OR COPYRIGHT HOLDERS BE LIABLE FOR ANY CLAIM, DAMAGES OR OTHER
 * LIABILITY, WHETHER IN AN ACTION OF CONTRACT, TORT OR OTHERWISE, ARISING FROM,
 * OUT OF OR IN CONNECTION WITH THE SOFTWARE OR THE USE OR OTHER DEALINGS IN THE
 * SOFTWARE.
 */


#pragma once

#include <map>
#include <string>
#include <array>
#include <vector>

#include "gmsobj.h"

namespace gdlib::gmsdata
{
template<typename T>
class TTblGamsData final
{
   int FDim, FDataSize;
   std::vector<std::pair<int *, T *>> keyValues {};

public:
   TTblGamsData( const int ADim, const int ADataSize ) : FDim { ADim }, FDataSize { ADataSize } {}

   ~TTblGamsData()
   {
      Clear();
   }

   void GetRecord( int N, int *Inx, T *Vals )
   {
      std::memcpy( Inx, keyValues[N].first, FDim * sizeof( int ) );
      std::memcpy( Vals, keyValues[N].second, FDataSize );
   }

   void GetKeys( int N, int *Inx )
   {
      std::memcpy( Inx, keyValues[N].first, FDim * sizeof( int ) );
   }

   void GetData( int N, T *Vals )
   {
      std::memcpy( Vals, keyValues[N].second, FDataSize );
   }

   double *GetDataPtr( int N )
   {
      return keyValues[N].second;
   }

   void AddRecord( const int *AElements, const T *AVals )
   {
      // NOTE: Maybe use batch allocator vs. single new allocs here for performance?
      auto vals { new T[static_cast<size_t>( FDataSize ) / sizeof( T )] };
      std::memcpy( vals, AVals, FDataSize );
      auto keys { new int[FDim] };
      std::memcpy( keys, AElements, FDim * sizeof( int ) );
      keyValues.emplace_back( keys, vals );
   }

   void Clear()
   {
      for( auto [k, v]: keyValues )
      {
         delete[] k;
         delete[] v;
      }
      keyValues.clear();
   }

   [[nodiscard]] int size() const
   {
      return static_cast<int>( keyValues.size() );
   }

   [[nodiscard]] int GetCount() const
   {
      return size();
   }

   [[nodiscard]] bool empty() const
   {
      return keyValues.empty();
   }

   void Sort()
   {
      std::sort( keyValues.begin(), keyValues.end(), [this]( const auto &pair1, const auto &pair2 ) {
<<<<<<< HEAD
         for( int i = 0; i < FDim; i++ )
            if( pair1.first[i] < pair2.first[i] )
               return true;
            else if( pair1.first[i] > pair2.first[i] )
               return false;
=======
         for( int i {}; i < FDim; i++ )
         {
            if( pair1.first[i] < pair2.first[i] ) return true;
            if( pair1.first[i] > pair2.first[i] ) break;
         }
>>>>>>> dbb4c62c
         return false;
      } );
   }

   [[nodiscard]] int MemoryUsed() const
   {
      return static_cast<int>( keyValues.size() * ( FDim * sizeof( int ) + FDataSize * sizeof( T ) ) + keyValues.capacity() );
   }

   [[nodiscard]] int GetDimension() const
   {
      return FDim;
   }
};

constexpr int BufSize = 1024 * 16;

struct TGADataBuffer {
   // filler is needed, so a buffer can start on 8 byte boundary
   int BytesUsed {}, filler {};
   std::array<uint8_t, BufSize> Buffer {};
};

template<typename T>
class TGrowArrayFxd
{
   TGADataBuffer **PBase {};// dynamic heap array of pointers
   TGADataBuffer *PCurrentBuf {};
   int BaseAllocated {}, BaseUsed { -1 }, FSize, FStoreFact;

protected:
   int64_t FCount {};

public:
   explicit TGrowArrayFxd() : FSize { sizeof( T ) },
                              FStoreFact { BufSize / FSize }
   {}

   explicit TGrowArrayFxd( const int ASize ) : FSize { ASize }, FStoreFact { BufSize / FSize }
   {}

   virtual ~TGrowArrayFxd()
   {
      Clear();
   }

   void Clear()
   {
      while( BaseUsed >= 0 )
      {
         delete PBase[BaseUsed];
         BaseUsed--;
      }
      std::free( PBase );
      PBase = nullptr;
      BaseAllocated = 0;
      PCurrentBuf = nullptr;
      FCount = 0;
   }

   T *ReserveMem()
   {
      if( !PCurrentBuf || PCurrentBuf->BytesUsed + FSize > BufSize )
      {
         BaseUsed++;
         if( BaseUsed >= BaseAllocated )
         {
            if( !BaseAllocated ) BaseAllocated = 32;
            else
               BaseAllocated *= 2;
            const size_t newByteCount { BaseAllocated * sizeof( uint8_t * ) };
            if( !PBase ) PBase = static_cast<TGADataBuffer **>( std::malloc( newByteCount ) );
            else
            {
               const auto PBaseRA = static_cast<TGADataBuffer **>( std::realloc( PBase, newByteCount ) );
               if( !PBaseRA && PBase )
                  std::free( PBase );
               PBase = PBaseRA;
            }
            assert( PBase );
         }
         PCurrentBuf = new TGADataBuffer;
         assert( BaseUsed >= 0 );
         if( BaseUsed >= 0 )
            PBase[BaseUsed] = PCurrentBuf;
         PCurrentBuf->BytesUsed = 0;
      }
      const auto res = reinterpret_cast<T *>( &PCurrentBuf->Buffer[PCurrentBuf->BytesUsed] );
      PCurrentBuf->BytesUsed += FSize;
      FCount++;
      return res;
   }

   T *ReserveAndClear()
   {
      T *res = ReserveMem();
      memset( res, 0, FSize );
      return res;
   }

   T *AddItem( const T *R )
   {
      auto *res = ReserveMem();
      std::memcpy( res, R, FSize );
      return res;
   }

   T *GetItemPtrIndex( const int N )
   {
      return reinterpret_cast<T *>( &PBase[N / FStoreFact]->Buffer[( N % FStoreFact ) * FSize] );
   }

   [[nodiscard]] T *GetItemPtrIndexConst( const int N ) const
   {
      return reinterpret_cast<T *>( &PBase[N / FStoreFact]->Buffer[( N % FStoreFact ) * FSize] );
   }

   void GetItem( int N, T **R )
   {
      const auto PB { GetItemPtrIndex( N ) };
      std::memcpy( R, PB, FSize );
   }

   [[nodiscard]] int64_t MemoryUsed() const
   {
      return !PCurrentBuf ? 0 : static_cast<int64_t>( BaseAllocated * sizeof( uint8_t * ) + BaseUsed * BufSize + PCurrentBuf->BytesUsed );
   }

   [[nodiscard]] int64_t GetCount() const
   {
      return FCount;
   }

   [[nodiscard]] int64_t size() const
   {
      return FCount;
   }

   T *operator[]( const int N ) const
   {
      return GetItemPtrIndexConst( N );
   }
};

class TXIntList final : public TGrowArrayFxd<int>
{
   [[nodiscard]] int &GetItems( int Index ) const
   {
      return *GetItemPtrIndexConst( Index );
   }

   void SetItems( int Index, int V )
   {
      while( Index >= FCount ) ReserveAndClear();
      *GetItemPtrIndex( Index ) = V;
   }

public:
   TXIntList() = default;
   ~TXIntList() override = default;

   int Add( const int Item )
   {
      const int res { static_cast<int>( FCount ) };
      AddItem( &Item );
      return res;
   }

   void Exchange( int Index1, int Index2 )
   {
      int *p1 { GetItemPtrIndex( Index1 ) }, *p2 { GetItemPtrIndex( Index2 ) };
      int t { *p1 };
      *p1 = *p2;
      *p2 = t;
   }

   int &operator[]( const int Index ) const
   {
      return GetItems( Index );
   }

   int &operator[]( const int Index )
   {
      while( Index >= FCount ) ReserveAndClear();
      return *GetItemPtrIndex( Index );
   }
};

}// namespace gdlib::gmsdata<|MERGE_RESOLUTION|>--- conflicted
+++ resolved
@@ -108,19 +108,11 @@
    void Sort()
    {
       std::sort( keyValues.begin(), keyValues.end(), [this]( const auto &pair1, const auto &pair2 ) {
-<<<<<<< HEAD
-         for( int i = 0; i < FDim; i++ )
-            if( pair1.first[i] < pair2.first[i] )
-               return true;
-            else if( pair1.first[i] > pair2.first[i] )
-               return false;
-=======
          for( int i {}; i < FDim; i++ )
          {
             if( pair1.first[i] < pair2.first[i] ) return true;
             if( pair1.first[i] > pair2.first[i] ) break;
          }
->>>>>>> dbb4c62c
          return false;
       } );
    }
