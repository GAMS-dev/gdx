--- conflicted
+++ resolved
@@ -800,13 +800,7 @@
       return 1;
    }
 
-<<<<<<< HEAD
-   // TODO: Fix list item type
-   using SyListItemType = TGAMSSymbol<std::nullptr_t>;
-   SyList<SyListItemType> = new TSymbolList<SyListItemType>();
-=======
    SyList = new TSymbolList<TGAMSSymbol<double>>();
->>>>>>> 6bdbdb6f
 
    if( !GetParameters( argc, argv ) )
    {
